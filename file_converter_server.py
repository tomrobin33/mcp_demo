"""
File Converter MCP Server

This MCP server provides multiple file conversion tools for AI Agents to use.
It supports various file format conversions such as:
- DOCX to PDF
- PDF to DOCX
- Image format conversions
- And more

The server is built using the Model Context Protocol (MCP) Python SDK.
"""

from mcp.server.fastmcp import FastMCP, Context
import os
import base64
from pathlib import Path
import tempfile
import mimetypes
import json
import glob
import logging
import sys
import time
import traceback
import requests

# Set up logging
logging.basicConfig(
    level=logging.INFO,
    format='%(asctime)s - %(name)s - %(levelname)s - %(message)s',
    handlers=[
        logging.StreamHandler(sys.stdout)
    ]
)
logger = logging.getLogger("file_converter_mcp")

# Initialize MCP server
mcp = FastMCP("File Converter")

# Helper functions
def validate_file_exists(file_path: str, expected_extension: str = None) -> str:
    """
    Validate that a file exists and optionally check its extension.
    Returns the actual file path that exists.
    """
    logger.info(f"Looking for file: {file_path}")
    
    # First check if the file exists as is
    path = Path(file_path)
    if path.exists():
        logger.info(f"Found file at original path: {file_path}")
        # Check extension if needed
        if expected_extension and not file_path.lower().endswith(expected_extension.lower()):
            raise ValueError(f"File must have {expected_extension} extension, got: {file_path}")
        return file_path

    # Get the filename and possible variations
    filename = os.path.basename(file_path)
    filename_no_ext = os.path.splitext(filename)[0]
    possible_filenames = [
        filename,  # Original filename
        filename.lower(),  # Lowercase version
        filename.upper(),  # Uppercase version
    ]
    
    # If an extension is expected, add variants with that extension
    if expected_extension:
        for name in list(possible_filenames):  # Create a copy to iterate over
            name_no_ext = os.path.splitext(name)[0]
            possible_filenames.append(f"{name_no_ext}{expected_extension}")
            possible_filenames.append(f"{name_no_ext}{expected_extension.lower()}")
    
    # Add wildcard pattern for files with similar names (ignoring case)
    for name in list(possible_filenames):
        name_no_ext = os.path.splitext(name)[0]
        possible_filenames.append(f"{name_no_ext}.*")
    
    logger.info(f"Looking for file variations: {possible_filenames}")
    
    # Places to search
    search_locations = []
    
    # Current directory and subdirectories (recursive)
    search_locations.append(".")
    
    # Temp directories
    temp_dir = tempfile.gettempdir()
    search_locations.append(temp_dir)
    
    # Common upload directories
    for common_dir in ['/tmp', './uploads', '/var/tmp', '/var/upload', os.path.expanduser('~/tmp'), os.path.expanduser('~/Downloads')]:
        if os.path.exists(common_dir):
            search_locations.append(common_dir)
    
    # Claude specific upload locations (based on observation)
    claude_dirs = ['./claude_uploads', './uploads', './input', './claude_files', '/tmp/claude']
    for claude_dir in claude_dirs:
        if os.path.exists(claude_dir):
            search_locations.append(claude_dir)
    
    logger.info(f"Searching in locations: {search_locations}")
    
    # Gather all files in these locations
    all_files = []
    for location in search_locations:
        logger.info(f"Searching in: {location}")
        # First try direct match
        for name in possible_filenames:
            if "*" not in name:  # Skip wildcard patterns for direct match
                potential_path = os.path.join(location, name)
                if os.path.exists(potential_path):
                    logger.info(f"Found direct match: {potential_path}")
                    all_files.append(potential_path)
        
        # Then try recursive search with wildcard patterns
        try:
            for name in possible_filenames:
                pattern = os.path.join(location, "**", name)
                matches = glob.glob(pattern, recursive=True)
                if matches:
                    logger.info(f"Found matches for pattern {pattern}: {matches}")
                    all_files.extend(matches)
        except Exception as e:
            logger.warning(f"Error during recursive search in {location}: {str(e)}")
    
    # Log all the files found
    logger.info(f"All found files: {all_files}")
    
    # If we found matches, use the most likely one
    if all_files:
        # Prioritize exact matches
        for file in all_files:
            if os.path.basename(file) == filename:
                logger.info(f"Selected exact match: {file}")
                return file
        
        # If no exact match, use the first file found
        actual_path = all_files[0]
        logger.info(f"Selected first match: {actual_path}")
        
        # Check extension if needed
        if expected_extension and not actual_path.lower().endswith(expected_extension.lower()):
            logger.warning(f"File doesn't have expected extension {expected_extension}: {actual_path}")
            # Let's be flexible and NOT raise an error here, just log a warning
            # raise ValueError(f"File must have {expected_extension} extension, got: {actual_path}")
        
        return actual_path
    
    # Special case for Claude: try to use a simple glob in the current directory
    try:
        # This is a common pattern in Claude uploads - it adds random numbers
        last_resort_patterns = [
            f"*{filename}*",  # Anything containing the filename
            f"*{filename_no_ext}*.*",  # Anything containing the filename without extension
        ]
        
        for pattern in last_resort_patterns:
            logger.info(f"Trying last resort pattern: {pattern}")
            matches = glob.glob(pattern)
            if matches:
                logger.info(f"Found last resort matches: {matches}")
                for match in matches:
                    if os.path.isfile(match):
                        if expected_extension and not match.lower().endswith(expected_extension.lower()):
                            logger.warning(f"Last resort file doesn't have expected extension {expected_extension}: {match}")
                            # Be flexible here too
                        logger.info(f"Selected last resort file: {match}")
                        return match
    except Exception as e:
        logger.warning(f"Error during last resort search: {str(e)}")
    
    # If we reach here, we couldn't find the file
    error_msg = f"File not found: {file_path}. Searched in multiple locations with various filename patterns."
    logger.error(error_msg)
    raise ValueError(error_msg)

def get_base64_encoded_file(file_path: str) -> str:
    """
    Read a file and return its base64 encoded content.
    """
    with open(file_path, "rb") as file:
        return base64.b64encode(file.read()).decode("utf-8")

def format_error_response(error_msg: str) -> dict:
    """
    Format error message as a proper JSON response.
    """
    # Ensure returning a pure dictionary without any prefix
    return {
        "success": False,
        "error": str(error_msg)
    }

def format_success_response(data: str) -> dict:
    """
    Format successful response as a proper JSON response.
    """
    # Ensure returning a pure dictionary without any prefix
    return {
        "success": True,
        "data": data
    }

# Custom JSON encoder to ensure all responses are valid JSON
class SafeJSONEncoder(json.JSONEncoder):
    """
    Custom JSON encoder that safely handles various types.
    """
    def default(self, obj):
        try:
            return super().default(obj)
        except TypeError:
            # For objects that cannot be serialized, convert to string
            return str(obj)

# 修改debug_json_response函数
def debug_json_response(response):
    """
    Debug JSON response to ensure it's valid.
    """
    try:
        # 使用自定义编码器确保所有响应都是有效的JSON
        json_str = json.dumps(response, cls=SafeJSONEncoder)
        json.loads(json_str)  # 验证JSON是否有效
        logger.info(f"Valid JSON response: {json_str[:100]}...")
        return response
    except Exception as e:
        logger.error(f"Invalid JSON response: {str(e)}")
        logger.error(f"Response type: {type(response)}")
        logger.error(f"Response content: {str(response)[:100]}...")
        # 返回一个安全的错误响应
        return {"success": False, "error": "Internal server error: Invalid JSON response"}

# Enhanced JSON parsing
original_parse_json = mcp.parse_json if hasattr(mcp, 'parse_json') else None

def enhanced_parse_json(text):
    """Enhanced JSON parsing with detailed error information"""
    try:
        # Check if there's a non-JSON prefix
        if text and not text.strip().startswith('{') and not text.strip().startswith('['):
            # Try to find the start of JSON
            json_start = text.find('{')
            if json_start == -1:
                json_start = text.find('[')
            
            if json_start > 0:
                logger.warning(f"Found non-JSON prefix: '{text[:json_start]}'")
                text = text[json_start:]
                logger.info(f"Stripped prefix, new text: '{text[:100]}...'")
        
        return json.loads(text)
    except json.JSONDecodeError as e:
        logger.error(f"JSON parsing error: {str(e)}")
        logger.error(f"Problematic string: '{text}'")
        logger.error(f"Position {e.pos}: {text[max(0, e.pos-10):e.pos]}[HERE>{text[e.pos:e.pos+1]}<HERE]{text[e.pos+1:min(len(text), e.pos+10)]}")
        logger.error(f"Full error: {traceback.format_exc()}")
        raise

# If mcp has parse_json attribute, replace it
if hasattr(mcp, 'parse_json'):
    mcp.parse_json = enhanced_parse_json
else:
    logger.warning("Cannot enhance JSON parsing, mcp object doesn't have parse_json attribute")

# 辅助函数：判断input_file是否为URL并自动下载

def download_file_from_url(url):
    """
    下载远程文件到本地临时文件，返回本地路径
    """
    response = requests.get(url, stream=True)
    response.raise_for_status()
    suffix = os.path.splitext(url.split("?")[0])[1]
    with tempfile.NamedTemporaryFile(delete=False, suffix=suffix) as tmp_file:
        for chunk in response.iter_content(chunk_size=8192):
            tmp_file.write(chunk)
        return tmp_file.name

def handle_input_file_with_url(input_file, expected_extension: str = None):
    """
    如果input_file是URL则下载，否则走原有逻辑。返回(实际本地路径, 是否为临时文件)
    """
    if input_file and (input_file.startswith("http://") or input_file.startswith("https://")):
        local_path = download_file_from_url(input_file)
        return local_path, True
    elif input_file:
        # 只在expected_extension不为None时传递
        if expected_extension:
            path = validate_file_exists(input_file, expected_extension)
        else:
            path = validate_file_exists(input_file)
        return path, False
    else:
        return None, False

def get_download_url(filename):
    host = "localhost"
    port = 8001
    return f"http://{host}:{port}/{filename}"

# DOCX to PDF conversion tool
@mcp.tool("docx2pdf")
def convert_docx_to_pdf(input_file: str = None, file_content_base64: str = None) -> dict:
    try:
        if input_file is None and file_content_base64 is None:
            return {"success": False, "error": "You must provide either input_file or file_content_base64"}
        temp_dir = tempfile.mkdtemp()
        temp_input_file = os.path.join(temp_dir, f"input_{int(time.time())}.docx")
        temp_output_file = os.path.join(temp_dir, f"output_{int(time.time())}.pdf")
        is_temp_url = False
        if file_content_base64:
            try:
                file_content = base64.b64decode(file_content_base64)
                with open(temp_input_file, "wb") as f:
                    f.write(file_content)
                actual_file_path = temp_input_file
            except Exception as e:
                import shutil
                shutil.rmtree(temp_dir)
                return {"success": False, "error": f"Error processing input file content: {str(e)}"}
        else:
            try:
                actual_file_path, is_temp_url = handle_input_file_with_url(input_file, ".docx")
                if not actual_file_path:
                    raise ValueError("File path could not be resolved from input_file")
            except Exception as e:
                import shutil
                shutil.rmtree(temp_dir)
                return {"success": False, "error": f"Error finding DOCX file: {str(e)}"}
        try:
            from docx2pdf import convert
            convert(actual_file_path, temp_output_file)
        except Exception as e:
            import shutil
            shutil.rmtree(temp_dir)
            if is_temp_url:
                try: os.remove(actual_file_path)
                except: pass
            return {"success": False, "error": f"Error converting DOCX to PDF: {str(e)}"}
        import shutil
        output_file = f"output_{int(time.time())}.pdf"
        shutil.move(temp_output_file, output_file)
        shutil.rmtree(temp_dir)
        if is_temp_url:
            try: os.remove(actual_file_path)
            except: pass
        return {"success": True, "output_file": output_file, "download_url": get_download_url(output_file)}
    
    except Exception as e:
        logger.error(f"Unexpected error in convert_docx_to_pdf: {str(e)}")
        return debug_json_response(format_error_response(f"Error converting DOCX to PDF: {str(e)}"))

# PDF to DOCX conversion tool
@mcp.tool("pdf2docx")
def convert_pdf_to_docx(input_file: str = None, file_content_base64: str = None) -> dict:
    """
    Convert a PDF file to DOCX format. Supports both file path and direct file content input.
    """
    try:
        logger.info(f"Starting PDF to DOCX conversion")
        if input_file is None and file_content_base64 is None:
            logger.error("No input provided: both input_file and file_content_base64 are None")
            return {"success": False, "error": "You must provide either input_file or file_content_base64"}
        temp_dir = tempfile.mkdtemp()
        temp_input_file = os.path.join(temp_dir, f"input_{int(time.time())}.pdf")
        temp_output_file = os.path.join(temp_dir, f"output_{int(time.time())}.docx")
        is_temp_url = False
        # Handle direct content mode
        if file_content_base64:
            try:
                file_content = base64.b64decode(file_content_base64)
                with open(temp_input_file, "wb") as f:
                    f.write(file_content)
                actual_file_path = temp_input_file
            except Exception as e:
                import shutil
                shutil.rmtree(temp_dir)
                return {"success": False, "error": f"Error processing input file content: {str(e)}"}
        else:
            try:
                actual_file_path, is_temp_url = handle_input_file_with_url(input_file, ".pdf")
                if not actual_file_path:
                    raise ValueError("File path could not be resolved from input_file")
            except Exception as e:
                import shutil
                shutil.rmtree(temp_dir)
                return {"success": False, "error": f"Error finding PDF file: {str(e)}"}
        # 执行转换
        try:
            from pdf2docx import Converter
            cv = Converter(actual_file_path)
            cv.convert(temp_output_file, start=0, end=-1)
            cv.close()
        except Exception as e:
            import shutil
            shutil.rmtree(temp_dir)
            if is_temp_url:
                try: os.remove(actual_file_path)
                except: pass
            return {"success": False, "error": f"Error converting PDF to DOCX: {str(e)}"}
        # 移动输出文件到当前目录
        import shutil
        output_file = f"output_{int(time.time())}.docx"
        shutil.move(temp_output_file, output_file)
        shutil.rmtree(temp_dir)
        if is_temp_url:
            try: os.remove(actual_file_path)
            except: pass
        return {"success": True, "output_file": output_file, "download_url": get_download_url(output_file)}
    
    except Exception as e:
        logger.error(f"Unexpected error in convert_pdf_to_docx: {str(e)}")
        return debug_json_response(format_error_response(f"Error converting PDF to DOCX: {str(e)}"))

# Image format conversion tool
@mcp.tool("convert_image")
def convert_image(input_file: str = None, file_content_base64: str = None, output_format: str = None, input_format: str = None) -> dict:
    try:
        if input_file is None and file_content_base64 is None:
            return {"success": False, "error": "You must provide either input_file or file_content_base64"}
        valid_formats = ["jpg", "jpeg", "png", "webp", "gif", "bmp", "tiff"]
        if not output_format or output_format.lower() not in valid_formats:
            return {"success": False, "error": f"Unsupported output format: {output_format}. Supported formats: {', '.join(valid_formats)}"}
        temp_dir = tempfile.mkdtemp()
        is_temp_url = False
        if file_content_base64:
            if not input_format:
                import shutil
                shutil.rmtree(temp_dir)
                return {"success": False, "error": "input_format is required when using file_content_base64"}
            temp_input_file = os.path.join(temp_dir, f"input_{int(time.time())}.{input_format.lower()}")
            temp_output_file = os.path.join(temp_dir, f"output_{int(time.time())}.{output_format.lower()}")
            try:
                file_content = base64.b64decode(file_content_base64)
                with open(temp_input_file, "wb") as f:
                    f.write(file_content)
                actual_file_path = temp_input_file
            except Exception as e:
                import shutil
                shutil.rmtree(temp_dir)
                return {"success": False, "error": f"Error processing input file content: {str(e)}"}
        else:
            try:
                actual_file_path, is_temp_url = handle_input_file_with_url(input_file)
                if not actual_file_path:
                    raise ValueError("File path could not be resolved from input_file")
                input_format = os.path.splitext(actual_file_path)[1].lstrip('.') if not input_format else input_format
                temp_output_file = os.path.join(temp_dir, f"output_{int(time.time())}.{output_format.lower()}")
            except Exception as e:
                import shutil
                shutil.rmtree(temp_dir)
                return {"success": False, "error": f"Error finding input image file: {str(e)}"}
        try:
            from PIL import Image
            img = Image.open(actual_file_path)
            if output_format.lower() in ['jpg', 'jpeg']:
                if img.mode in ('RGBA', 'LA') or (img.mode == 'P' and 'transparency' in img.info):
                    background = Image.new("RGB", img.size, (255, 255, 255))
                    background.paste(img, mask=img.split()[3] if img.mode == 'RGBA' else None)
                    img = background
            img.save(temp_output_file)
        except Exception as e:
            import shutil
            shutil.rmtree(temp_dir)
            if is_temp_url:
                try: os.remove(actual_file_path)
                except: pass
            return {"success": False, "error": f"Error during image conversion: {str(e)}"}
        import shutil
        output_file = f"output_{int(time.time())}.{output_format.lower()}"
        shutil.move(temp_output_file, output_file)
        shutil.rmtree(temp_dir)
        if is_temp_url:
            try: os.remove(actual_file_path)
            except: pass
        return {"success": True, "output_file": output_file, "download_url": get_download_url(output_file)}
    
    except Exception as e:
        logger.error(f"Unexpected error in convert_image: {str(e)}")
        return debug_json_response(format_error_response(f"Error converting image: {str(e)}"))

# Excel to CSV conversion tool
@mcp.tool("excel2csv")
def convert_excel_to_csv(input_file: str) -> dict:
    try:
        if not input_file.lower().endswith((".xls", ".xlsx")):
            return {"success": False, "error": f"File must be an Excel file (.xls or .xlsx), got: {input_file}"}
        actual_file_path, is_temp_url = handle_input_file_with_url(input_file)
        output_file = f"output_{int(time.time())}.csv"
        import pandas as pd
        df = pd.read_excel(actual_file_path)
        df.to_csv(output_file, index=False)
        if is_temp_url:
            try: os.remove(actual_file_path)
            except: pass
        return {"success": True, "output_file": output_file, "download_url": get_download_url(output_file)}
    except Exception as e:
        return {"success": False, "error": f"Error converting Excel to CSV: {str(e)}"}

# HTML to PDF conversion tool
@mcp.tool("html2pdf")
def convert_html_to_pdf(input_file: str) -> dict:
    try:
        actual_file_path, is_temp_url = handle_input_file_with_url(input_file)
        output_file = f"output_{int(time.time())}.pdf"
        if actual_file_path.lower().endswith((".md", ".markdown")):
            import markdown
            with open(actual_file_path, 'r', encoding='utf-8') as md_file:
                md_content = md_file.read()
            html_content = markdown.markdown(md_content)
            html_temp = os.path.splitext(actual_file_path)[0] + '.temp.html'
            with open(html_temp, 'w', encoding='utf-8') as f:
                f.write(f"""
                <html><head><meta charset='utf-8'></head><body>{html_content}</body></html>
                """)
            actual_file_path = html_temp
        import pdfkit
        pdfkit.from_file(actual_file_path, output_file)
        if actual_file_path.endswith('.temp.html'):
            try: os.remove(actual_file_path)
            except: pass
        if is_temp_url:
            try: os.remove(actual_file_path)
            except: pass
        return {"success": True, "output_file": output_file, "download_url": get_download_url(output_file)}
    except Exception as e:
        return {"success": False, "error": f"Error converting HTML/Markdown to PDF: {str(e)}"}

# Generic file conversion tool using file paths
@mcp.tool("convert_file")
def convert_file(input_file: str = None, file_content_base64: str = None, input_format: str = None, output_format: str = None, ctx: Context = None) -> dict:
    try:
        if ctx:
            ctx.info(f"Converting from {input_format} to {output_format}")
        if input_file is None and file_content_base64 is None:
            return {"success": False, "error": "You must provide either input_file or file_content_base64"}
        if not input_format or not output_format:
            return {"success": False, "error": "You must specify both input_format and output_format"}
        conversion_map = {
            ("docx", "pdf"): convert_docx_to_pdf,
            ("pdf", "docx"): convert_pdf_to_docx,
            ("markdown", "pdf"): convert_html_to_pdf,
            ("md", "pdf"): convert_html_to_pdf,
        }
        conversion_key = (input_format.lower(), output_format.lower())
        if conversion_key in conversion_map:
            conversion_func = conversion_map[conversion_key]
            if file_content_base64:
                return conversion_func(file_content_base64=file_content_base64)
            else:
                return conversion_func(input_file=input_file)
        else:
            if input_format.lower() in ["jpg", "jpeg", "png", "webp", "gif", "bmp", "tiff"]:
                if file_content_base64:
                    return convert_image(
                        file_content_base64=file_content_base64,
                        input_format=input_format,
                        output_format=output_format
                    )
                else:
                    return convert_image(
                        input_file=input_file,
                        output_format=output_format
                    )
            return {"success": False, "error": f"Unsupported conversion: {input_format} to {output_format}"}
    except Exception as e:
        return {"success": False, "error": f"Error converting file: {str(e)}"}

# Function to handle direct file content input
@mcp.tool("convert_content")
def convert_content(file_content_base64: str, input_format: str, output_format: str) -> dict:
    """
    Convert a file directly from its base64 content, without needing a file path.
    This is useful when the file path approach fails or when working with content
    directly from the chat.
    
    Args:
        file_content_base64: Base64 encoded content of the input file
        input_format: Source format (e.g., "docx", "pdf", "md")
        output_format: Target format (e.g., "pdf", "docx")
        
    Returns:
        Dictionary containing success status and either base64 encoded file or error message.
    """
    try:
        logger.info(f"Starting direct content conversion from {input_format} to {output_format}")
        
        # We can now directly use convert_file with file_content_base64
        return convert_file(
            file_content_base64=file_content_base64,
            input_format=input_format,
            output_format=output_format
        )
    
    except Exception as e:
        logger.error(f"Unexpected error in convert_content: {str(e)}")
        return debug_json_response(format_error_response(f"Error converting content: {str(e)}"))

# Direct DOCX to PDF conversion with content
@mcp.tool("docx2pdf_content")
def convert_docx_to_pdf_content(file_content_base64: str) -> dict:
    """
    Convert a DOCX file directly from its base64 content to PDF format.
    
    Args:
        file_content_base64: Base64 encoded content of the DOCX file
        
    Returns:
        Dictionary containing success status and either base64 encoded PDF or error message.
    """
    result = convert_docx_to_pdf(file_content_base64=file_content_base64)
    return debug_json_response(result)

# Direct PDF to DOCX conversion with content
@mcp.tool("pdf2docx_content")
def convert_pdf_to_docx_content(file_content_base64: str) -> dict:
    """
    Convert a PDF file directly from its base64 content to DOCX format.
    
    Args:
        file_content_base64: Base64 encoded content of the PDF file
        
    Returns:
        Dictionary containing success status and either base64 encoded DOCX or error message.
    """
    result = convert_pdf_to_docx(file_content_base64=file_content_base64)
    return debug_json_response(result)

# Direct Markdown to PDF conversion with content
@mcp.tool("markdown2pdf_content")
def convert_markdown_to_pdf_content(file_content_base64: str) -> dict:
    """
    Convert a Markdown file directly from its base64 content to PDF format.
    
    Args:
        file_content_base64: Base64 encoded content of the Markdown file
        
    Returns:
        Dictionary containing success status and either base64 encoded PDF or error message.
    """
    result = convert_file(file_content_base64=file_content_base64, input_format="md", output_format="pdf")
    return debug_json_response(result)

if __name__ == "__main__":
<<<<<<< HEAD
    mcp.run() 
    mcp.run() 
=======
     mcp.run()
>>>>>>> 1b52fc4d
<|MERGE_RESOLUTION|>--- conflicted
+++ resolved
@@ -644,9 +644,4 @@
     return debug_json_response(result)
 
 if __name__ == "__main__":
-<<<<<<< HEAD
-    mcp.run() 
-    mcp.run() 
-=======
-     mcp.run()
->>>>>>> 1b52fc4d
+    mcp.run()